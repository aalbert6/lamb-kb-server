--- conflicted
+++ resolved
@@ -35,14 +35,9 @@
     """Plugin for ingesting web pages from URLs using Firecrawl."""
     
     name = "url_ingest"
-<<<<<<< HEAD
-    description = "Ingest web pages from URLs using Firecrawl and LangChain for chunking"
-    supported_file_types = {"url"}
-=======
     description = "Ingest web pages from URLs using Firecrawl"
     kind = "base-ingest"
     supported_file_types = {}
->>>>>>> 3e629ead
     
     def __init__(self):
         """Initialize the plugin with Firecrawl app."""
