--- conflicted
+++ resolved
@@ -13,12 +13,8 @@
     """Plugin for ingesting files by converting them to Markdown using MarkItDown and then applying LangChain chunking."""
     
     name = "markitdown_ingest"
-<<<<<<< HEAD
-    description = "Ingest various file formats by converting to Markdown using MarkItDown with LangChain chunking"
-=======
     kind = "file-ingest"
     description = "Ingest various file formats by converting to Markdown using MarkItDown with configurable chunking"
->>>>>>> 3e629ead
 
     supported_file_types = {
         "pdf", "pptx", "docx", "xlsx", "xls", "mp3", "wav", "html", "csv", "json", "xml", "zip", "epub"
